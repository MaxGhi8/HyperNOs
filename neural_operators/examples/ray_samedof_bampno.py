"""
In this example I choose some parameters to tune and some to keep fixed.
Moreover I set the modes for the FNO in order to have comparable number of parameters across the different models.
"""

import sys

import torch

sys.path.append("..")

from BAMPNO import BAMPNO, compute_modes, count_params_bampno
from datasets import NO_load_data_model
from loss_fun import loss_selector
from ray import tune
from tune import tune_hyperparameters
from utilities import initialize_hyperparameters


def ray_samedof_bampno(
    which_example: str,
    which_domain: str,
    mode_hyperparams: str,
    loss_fn_str: str,
    maximum: int,
):
    # Select available device
    device = torch.device("cuda" if torch.cuda.is_available() else "cpu")

    # Load the baseline model
    hyperparams_train, hyperparams_arc = initialize_hyperparameters(
        "BAMPNO", which_example + "_" + which_domain, mode_hyperparams
    )

    fixed_params = {
        **hyperparams_train,
        **hyperparams_arc,
    }
    # Approximate the total number of parameters (constant factor can be dropped)
    # total_default_params = count_params_bampno(fixed_params, accurate=False)
    total_default_params = 2_000_000

    # Define the hyperparameter search space
    config_space = {
        "learning_rate": tune.quniform(1e-4, 1e-2, 1e-5),
        "weight_decay": tune.quniform(1e-6, 1e-3, 1e-6),
        "scheduler_gamma": tune.quniform(0.75, 0.99, 0.01),
        "d_v": tune.choice(
            [4, 8, 12, 16, 24, 32, 40, 48, 56, 64, 72, 80, 88, 96, 104, 112]
        ),
        "L": tune.randint(1, 6),
        "modes": tune.choice([2, 4, 8, 12, 16]),  # modes1 = modes2
        "fun_act": tune.choice(["tanh", "relu", "gelu", "leaky_relu"]),
        "arc": tune.choice(["Classic", "Zongyi", "Residual"]),
    }

    # Set all the other parameters to fixed values
    parameters_to_tune = config_space.keys()
    for param in parameters_to_tune:
        fixed_params.pop(param, None)
    config_space.update(fixed_params)

    # Default value for the hyper-parameters in the search space
    default_hyper_params = [
        {
            **hyperparams_train,
            **hyperparams_arc,
        }
    ]

    # Define the model builders
    example = NO_load_data_model(
        which_example=which_example,
        no_architecture={
            "FourierF": fixed_params["FourierF"],
            "retrain": fixed_params["retrain_seed"],
        },
        batch_size=fixed_params["batch_size"],
        training_samples=fixed_params["training_samples"],
        filename=fixed_params["grid_filename"],
    )

    # Define the model builders
    model_builder = lambda config: BAMPNO(
        config["problem_dim"],
        config["n_patch"],
        config["continuity_condition"],
        config["n_pts"],
        config["grid_filename"],
        config["in_dim"],
        config["d_v"],
        config["out_dim"],
        config["L"],
        compute_modes(total_default_params, maximum, config),
        config["fun_act"],
        config["weights_norm"],
        (
            {int(k): v for k, v in config["zero_BC"].items()}
            if config["zero_BC"]
            else None
        ),
        config["arc"],
        config["RNN"],
        config["same_params"],
        config["FFTnorm"],
        device,
        example.output_normalizer if config["internal_normalization"] else None,
        config["retrain_seed"],
    )
    # Wrap the model builder
    # model_builder = wrap_model_builder(model_builder, which_example)

    # Define the dataset builder
    dataset_builder = lambda config: NO_load_data_model(
        which_example=which_example,
        no_architecture={
            "FourierF": config["FourierF"],
            "retrain": config["retrain_seed"],
        },
        batch_size=config["batch_size"],
        training_samples=config["training_samples"],
        filename=config["grid_filename"],
    )

    # Define the loss function
    loss_fn = loss_selector(
        loss_fn_str=loss_fn_str,
        problem_dim=config_space["problem_dim"],
        beta=config_space["beta"],
    )

    # Call the library function to tune the hyperparameters
    tune_hyperparameters(
        config_space,
        model_builder,
        dataset_builder,
        loss_fn,
        default_hyper_params,
        num_samples=200,
        grace_period=250,
        reduction_factor=4,
        max_epochs=1000,
        checkpoint_freq=1000,
<<<<<<< HEAD
        runs_per_cpu=16.0,
=======
        runs_per_cpu=12.0,
>>>>>>> 26f4b3b1
        runs_per_gpu=1.0,
    )


if __name__ == "__main__":
    ray_samedof_bampno("bampno", "8_domain", "default", "L2", 16)<|MERGE_RESOLUTION|>--- conflicted
+++ resolved
@@ -141,11 +141,7 @@
         reduction_factor=4,
         max_epochs=1000,
         checkpoint_freq=1000,
-<<<<<<< HEAD
-        runs_per_cpu=16.0,
-=======
         runs_per_cpu=12.0,
->>>>>>> 26f4b3b1
         runs_per_gpu=1.0,
     )
 
